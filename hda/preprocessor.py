--- conflicted
+++ resolved
@@ -482,10 +482,6 @@
 
         filenames = self.get_file_names(data_directory)
         approximate_dataset_size = self._get_approximate_dataset_size(filenames)
-<<<<<<< HEAD
-        print(approximate_dataset_size)
-=======
->>>>>>> 43b92f78
 
         def preprocess_func(file_name):
             file_name_str = file_name.numpy().decode("utf-8")
